<<<<<<< HEAD
const contractName = 'dev-1617906139287-4962859';
=======
const contractName = 'dev-1617940586036-9335428';
>>>>>>> 191f9c3a

module.exports = function getConfig() {
	let config = {
		networkId: 'default',
		nodeUrl: 'https://rpc.testnet.near.org',
		// walletUrl: 'http://localhost:1234',
		walletUrl: 'https://wallet.testnet.near.org',
		helperUrl: 'https://helper.testnet.near.org',
		contractName,
	};
    
	if (process.env.REACT_APP_ENV !== undefined) {
		config = {
			...config,
			GAS: '200000000000000',
			DEFAULT_NEW_ACCOUNT_AMOUNT: '5',
			DEFAULT_NEW_CONTRACT_AMOUNT: '5',
			GUESTS_ACCOUNT_SECRET: '7UVfzoKZL4WZGF98C3Ue7tmmA6QamHCiB1Wd5pkxVPAc7j6jf3HXz5Y9cR93Y68BfGDtMLQ9Q29Njw5ZtzGhPxv',
			contractMethods: {
				changeMethods: [
                    'new', 'nft_mint', 'nft_transfer', 'add_guest', 'remove_guest',
                    'nft_approve_account_id', 
                    'nft_mint_guest', 'nft_add_sale_guest', 'nft_remove_sale_guest', 'upgrade_guest'
                ],
				viewMethods: ['get_guest', 'get_token_ids', 'nft_token', 'get_sale'],
			},
            marketDeposit: '100000000000000000000000',
            marketId: 'market.' + contractName
		};
	}
    
	if (process.env.REACT_APP_ENV === 'prod') {
		config = {
			...config,
			networkId: 'mainnet',
			nodeUrl: 'https://rpc.mainnet.near.org',
			walletUrl: 'https://wallet.near.org',
			helperUrl: 'https://helper.mainnet.near.org',
			contractName: 'near',
		};
	}

	return config;
};<|MERGE_RESOLUTION|>--- conflicted
+++ resolved
@@ -1,8 +1,4 @@
-<<<<<<< HEAD
-const contractName = 'dev-1617906139287-4962859';
-=======
 const contractName = 'dev-1617940586036-9335428';
->>>>>>> 191f9c3a
 
 module.exports = function getConfig() {
 	let config = {
