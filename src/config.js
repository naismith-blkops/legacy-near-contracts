--- conflicted
+++ resolved
@@ -1,8 +1,4 @@
-<<<<<<< HEAD
-const contractName = 'dev-1621439151724-4149292';
-=======
-const contractName = 'dev-1621364190215-35898563373049';
->>>>>>> 560edfeb
+const contractName = 'dev-1621443006239-6686512';
 
 module.exports = function getConfig() {
   let config = {
