--- conflicted
+++ resolved
@@ -215,13 +215,8 @@
 			gas: GAS,
 			attachedDeposit: storageMarket
 		});
-<<<<<<< HEAD
 		await alice.functionCall({
 			contractId: contractId,
-=======
-		await contractAccount.functionCall({
-			contractId,
->>>>>>> e7c5edb6
 			methodName: 'nft_mint',
 			args: {
 				token_id,
@@ -249,13 +244,8 @@
 			}
 		];
 
-<<<<<<< HEAD
 		await alice.functionCall({
 			contractId: contractId,
-=======
-		await contractAccount.functionCall({
-			contractId,
->>>>>>> e7c5edb6
 			methodName: 'nft_approve',
 			args: {
 				token_id,
